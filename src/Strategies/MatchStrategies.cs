using GrepCompatible.Constants;
using GrepCompatible.Core;
using GrepCompatible.Models;
using System.Collections.Concurrent;
using System.Numerics;
using System.Runtime.CompilerServices;
using System.Runtime.InteropServices;
using System.Text.RegularExpressions;

namespace GrepCompatible.Strategies;

/// <summary>
/// 固定文字列マッチング戦略（SIMD最適化）
/// </summary>
public class FixedStringMatchStrategy : IMatchStrategy
{
    public bool CanApply(IOptionContext options) => options.GetFlagValue(OptionNames.FixedStrings);

    public IEnumerable<MatchResult> FindMatches(string line, string pattern, IOptionContext options, string fileName, int lineNumber)
    {
        // パターンが空の場合は早期リターン
        if (string.IsNullOrEmpty(pattern))
            yield break;
            
        // オプション値を一度だけ取得してキャッシュ
<<<<<<< HEAD
        var ignoreCase = options.GetFlagValue(OptionNames.IgnoreCase);
        var patternLength = pattern.Length;
        var lineLength = line.Length;
        
        // SIMD最適化を使用可能かチェック
        if (Vector.IsHardwareAccelerated && patternLength <= 16)
        {
            // SIMD最適化パス
            foreach (var match in FindMatchesWithSIMD(line, pattern, ignoreCase, fileName, lineNumber))
                yield return match;
        }
        else
        {
            // 従来の最適化パス
            var comparison = ignoreCase ? StringComparison.OrdinalIgnoreCase : StringComparison.Ordinal;
            var currentIndex = 0;
            
            while (currentIndex < lineLength)
            {
                var foundIndex = line.IndexOf(pattern, currentIndex, comparison);
                if (foundIndex == -1)
                    break;
                    
                var matchedText = line.AsMemory(foundIndex, patternLength);
                
                yield return new MatchResult(
                    fileName,
                    lineNumber,
                    line,
                    matchedText,
                    foundIndex,
                    foundIndex + patternLength
                );
                
                currentIndex = foundIndex + 1;
            }
        }
    }
    
    /// <summary>
    /// SIMD最適化されたマッチング処理
    /// </summary>
    [MethodImpl(MethodImplOptions.AggressiveInlining)]
    private static IEnumerable<MatchResult> FindMatchesWithSIMD(string line, string pattern, bool ignoreCase, string fileName, int lineNumber)
    {
        var patternLength = pattern.Length;
        
        if (patternLength == 1)
        {
            // 1文字の場合の最適化
            var searchChar = ignoreCase ? char.ToLowerInvariant(pattern[0]) : pattern[0];
            var searchVector = new Vector<ushort>((ushort)searchChar);
            var vectorSize = Vector<ushort>.Count;
            
            for (int i = 0; i <= line.Length - vectorSize; i += vectorSize)
            {
                var remainingLength = Math.Min(vectorSize, line.Length - i);
                if (remainingLength < vectorSize)
                {
                    // 残りの部分を個別に処理
                    for (int j = i; j < line.Length; j++)
                    {
                        if (ignoreCase ? 
                            char.ToLowerInvariant(line[j]) == searchChar :
                            line[j] == pattern[0])
                        {
                            var matchedText = line.AsMemory(j, 1);
                            yield return new MatchResult(fileName, lineNumber, line, matchedText, j, j + 1);
                        }
                    }
                    break;
                }
                
                var chunk = new Vector<ushort>(MemoryMarshal.Cast<char, ushort>(line.AsSpan(i, vectorSize)));
                
                if (ignoreCase)
                {
                    // 大文字小文字を無視する場合の処理
                    for (int j = 0; j < vectorSize && i + j < line.Length; j++)
                    {
                        if (char.ToLowerInvariant(line[i + j]) == searchChar)
                        {
                            var matchedText = line.AsMemory(i + j, 1);
                            yield return new MatchResult(fileName, lineNumber, line, matchedText, i + j, i + j + 1);
                        }
                    }
                }
                else
                {
                    var comparison = Vector.Equals(chunk, searchVector);
                    if (Vector.EqualsAny(comparison, Vector<ushort>.AllBitsSet))
                    {
                        for (int j = 0; j < vectorSize && i + j < line.Length; j++)
                        {
                            if (line[i + j] == pattern[0])
                            {
                                var matchedText = line.AsMemory(i + j, 1);
                                yield return new MatchResult(fileName, lineNumber, line, matchedText, i + j, i + j + 1);
                            }
                        }
                    }
                }
            }
        }
        else
        {
            // 複数文字の場合の最適化
            var firstChar = ignoreCase ? char.ToLowerInvariant(pattern[0]) : pattern[0];
            var firstCharVector = new Vector<ushort>((ushort)firstChar);
            var vectorSize = Vector<ushort>.Count;
            
            for (int i = 0; i <= line.Length - patternLength; i += vectorSize)
            {
                var remainingLength = Math.Min(vectorSize, line.Length - i);
                if (remainingLength < vectorSize)
                {
                    // 残りの部分を個別に処理
                    for (int j = i; j <= line.Length - patternLength; j++)
                    {
                        if (IsPatternMatch(line, j, pattern, ignoreCase))
                        {
                            var matchedText = line.AsMemory(j, patternLength);
                            yield return new MatchResult(fileName, lineNumber, line, matchedText, j, j + patternLength);
                        }
                    }
                    break;
                }
                
                var chunk = new Vector<ushort>(MemoryMarshal.Cast<char, ushort>(line.AsSpan(i, vectorSize)));
                var comparison = Vector.Equals(chunk, firstCharVector);
                
                if (Vector.EqualsAny(comparison, Vector<ushort>.AllBitsSet))
                {
                    // 候補位置で完全なパターンマッチを確認
                    for (int j = 0; j < vectorSize; j++)
                    {
                        var candidateIndex = i + j;
                        if (candidateIndex <= line.Length - patternLength &&
                            IsPatternMatch(line, candidateIndex, pattern, ignoreCase))
                        {
                            var matchedText = line.AsMemory(candidateIndex, patternLength);
                            yield return new MatchResult(fileName, lineNumber, line, matchedText, candidateIndex, candidateIndex + patternLength);
                        }
                    }
                }
            }
        }
    }
    
    /// <summary>
    /// パターンマッチの確認
    /// </summary>
    [MethodImpl(MethodImplOptions.AggressiveInlining)]
    private static bool IsPatternMatch(string line, int startIndex, string pattern, bool ignoreCase)
    {
        if (startIndex + pattern.Length > line.Length) return false;
        
        if (ignoreCase)
        {
            for (int i = 0; i < pattern.Length; i++)
            {
                if (char.ToLowerInvariant(line[startIndex + i]) != char.ToLowerInvariant(pattern[i]))
                    return false;
            }
=======
        var comparison = options.GetFlagValue(OptionNames.IgnoreCase) ? 
            StringComparison.OrdinalIgnoreCase : StringComparison.Ordinal;
        
        // SIMD最適化を使用してすべてのマッチを取得
        var matchIndices = SimdStringSearch.FindAllMatches(line.AsSpan(), pattern.AsSpan(), comparison);
        
        foreach (var matchIndex in matchIndices)
        {
            var matchedText = line.AsMemory(matchIndex, pattern.Length);
            
            yield return new MatchResult(
                fileName,
                lineNumber,
                line,
                matchedText,
                matchIndex,
                matchIndex + pattern.Length
            );
>>>>>>> fec6508d
        }
        else
        {
            for (int i = 0; i < pattern.Length; i++)
            {
                if (line[startIndex + i] != pattern[i])
                    return false;
            }
        }
        
        return true;
    }
}

/// <summary>
/// 正規表現マッチング戦略
/// </summary>
public class RegexMatchStrategy : IMatchStrategy
{
    private readonly ConcurrentDictionary<(string Pattern, RegexOptions Options), Regex> _regexCache = new();

    public bool CanApply(IOptionContext options) => 
        options.GetFlagValue(OptionNames.ExtendedRegexp) || 
        (!options.GetFlagValue(OptionNames.FixedStrings) && 
         !options.GetFlagValue(OptionNames.WholeWord));

    public IEnumerable<MatchResult> FindMatches(string line, string pattern, IOptionContext options, string fileName, int lineNumber)
    {
        // パターンが空の場合は早期リターン
        if (string.IsNullOrEmpty(pattern))
            yield break;
            
        var regexOptions = RegexOptions.Compiled;
        if (options.GetFlagValue(OptionNames.IgnoreCase))
            regexOptions |= RegexOptions.IgnoreCase;
        
        var cacheKey = (pattern, regexOptions);
        var regex = _regexCache.GetOrAdd(cacheKey, key =>
        {
            try
            {
                return new Regex(key.Pattern, key.Options, TimeSpan.FromSeconds(1));
            }
            catch (RegexParseException)
            {
                // パターンが正規表現として無効な場合は、固定文字列として扱う
                return new Regex(Regex.Escape(key.Pattern), key.Options, TimeSpan.FromSeconds(1));
            }
        });

        var matches = regex.Matches(line);
        
        foreach (Match match in matches)
        {
            var matchedText = line.AsMemory(match.Index, match.Length);
            yield return new MatchResult(
                fileName,
                lineNumber,
                line,
                matchedText,
                match.Index,
                match.Index + match.Length
            );
        }
    }
}

/// <summary>
/// 単語境界マッチング戦略
/// </summary>
public class WholeWordMatchStrategy : IMatchStrategy
{
    private readonly ConcurrentDictionary<(string Pattern, RegexOptions Options), Regex> _regexCache = new();

    public bool CanApply(IOptionContext options) => options.GetFlagValue(OptionNames.WholeWord);

    public IEnumerable<MatchResult> FindMatches(string line, string pattern, IOptionContext options, string fileName, int lineNumber)
    {
        // パターンが空の場合は早期リターン
        if (string.IsNullOrEmpty(pattern))
            yield break;
            
        var regexOptions = RegexOptions.Compiled;
        if (options.GetFlagValue(OptionNames.IgnoreCase))
            regexOptions |= RegexOptions.IgnoreCase;
        
        var wordPattern = $@"\b{Regex.Escape(pattern)}\b";
        var cacheKey = (wordPattern, regexOptions);
        
        var regex = _regexCache.GetOrAdd(cacheKey, key =>
            new Regex(key.Pattern, key.Options, TimeSpan.FromSeconds(1)));
        
        var matches = regex.Matches(line);
        
        foreach (Match match in matches)
        {
            var matchedText = line.AsMemory(match.Index, match.Length);
            yield return new MatchResult(
                fileName,
                lineNumber,
                line,
                matchedText,
                match.Index,
                match.Index + match.Length
            );
        }
    }
}<|MERGE_RESOLUTION|>--- conflicted
+++ resolved
@@ -23,172 +23,6 @@
             yield break;
             
         // オプション値を一度だけ取得してキャッシュ
-<<<<<<< HEAD
-        var ignoreCase = options.GetFlagValue(OptionNames.IgnoreCase);
-        var patternLength = pattern.Length;
-        var lineLength = line.Length;
-        
-        // SIMD最適化を使用可能かチェック
-        if (Vector.IsHardwareAccelerated && patternLength <= 16)
-        {
-            // SIMD最適化パス
-            foreach (var match in FindMatchesWithSIMD(line, pattern, ignoreCase, fileName, lineNumber))
-                yield return match;
-        }
-        else
-        {
-            // 従来の最適化パス
-            var comparison = ignoreCase ? StringComparison.OrdinalIgnoreCase : StringComparison.Ordinal;
-            var currentIndex = 0;
-            
-            while (currentIndex < lineLength)
-            {
-                var foundIndex = line.IndexOf(pattern, currentIndex, comparison);
-                if (foundIndex == -1)
-                    break;
-                    
-                var matchedText = line.AsMemory(foundIndex, patternLength);
-                
-                yield return new MatchResult(
-                    fileName,
-                    lineNumber,
-                    line,
-                    matchedText,
-                    foundIndex,
-                    foundIndex + patternLength
-                );
-                
-                currentIndex = foundIndex + 1;
-            }
-        }
-    }
-    
-    /// <summary>
-    /// SIMD最適化されたマッチング処理
-    /// </summary>
-    [MethodImpl(MethodImplOptions.AggressiveInlining)]
-    private static IEnumerable<MatchResult> FindMatchesWithSIMD(string line, string pattern, bool ignoreCase, string fileName, int lineNumber)
-    {
-        var patternLength = pattern.Length;
-        
-        if (patternLength == 1)
-        {
-            // 1文字の場合の最適化
-            var searchChar = ignoreCase ? char.ToLowerInvariant(pattern[0]) : pattern[0];
-            var searchVector = new Vector<ushort>((ushort)searchChar);
-            var vectorSize = Vector<ushort>.Count;
-            
-            for (int i = 0; i <= line.Length - vectorSize; i += vectorSize)
-            {
-                var remainingLength = Math.Min(vectorSize, line.Length - i);
-                if (remainingLength < vectorSize)
-                {
-                    // 残りの部分を個別に処理
-                    for (int j = i; j < line.Length; j++)
-                    {
-                        if (ignoreCase ? 
-                            char.ToLowerInvariant(line[j]) == searchChar :
-                            line[j] == pattern[0])
-                        {
-                            var matchedText = line.AsMemory(j, 1);
-                            yield return new MatchResult(fileName, lineNumber, line, matchedText, j, j + 1);
-                        }
-                    }
-                    break;
-                }
-                
-                var chunk = new Vector<ushort>(MemoryMarshal.Cast<char, ushort>(line.AsSpan(i, vectorSize)));
-                
-                if (ignoreCase)
-                {
-                    // 大文字小文字を無視する場合の処理
-                    for (int j = 0; j < vectorSize && i + j < line.Length; j++)
-                    {
-                        if (char.ToLowerInvariant(line[i + j]) == searchChar)
-                        {
-                            var matchedText = line.AsMemory(i + j, 1);
-                            yield return new MatchResult(fileName, lineNumber, line, matchedText, i + j, i + j + 1);
-                        }
-                    }
-                }
-                else
-                {
-                    var comparison = Vector.Equals(chunk, searchVector);
-                    if (Vector.EqualsAny(comparison, Vector<ushort>.AllBitsSet))
-                    {
-                        for (int j = 0; j < vectorSize && i + j < line.Length; j++)
-                        {
-                            if (line[i + j] == pattern[0])
-                            {
-                                var matchedText = line.AsMemory(i + j, 1);
-                                yield return new MatchResult(fileName, lineNumber, line, matchedText, i + j, i + j + 1);
-                            }
-                        }
-                    }
-                }
-            }
-        }
-        else
-        {
-            // 複数文字の場合の最適化
-            var firstChar = ignoreCase ? char.ToLowerInvariant(pattern[0]) : pattern[0];
-            var firstCharVector = new Vector<ushort>((ushort)firstChar);
-            var vectorSize = Vector<ushort>.Count;
-            
-            for (int i = 0; i <= line.Length - patternLength; i += vectorSize)
-            {
-                var remainingLength = Math.Min(vectorSize, line.Length - i);
-                if (remainingLength < vectorSize)
-                {
-                    // 残りの部分を個別に処理
-                    for (int j = i; j <= line.Length - patternLength; j++)
-                    {
-                        if (IsPatternMatch(line, j, pattern, ignoreCase))
-                        {
-                            var matchedText = line.AsMemory(j, patternLength);
-                            yield return new MatchResult(fileName, lineNumber, line, matchedText, j, j + patternLength);
-                        }
-                    }
-                    break;
-                }
-                
-                var chunk = new Vector<ushort>(MemoryMarshal.Cast<char, ushort>(line.AsSpan(i, vectorSize)));
-                var comparison = Vector.Equals(chunk, firstCharVector);
-                
-                if (Vector.EqualsAny(comparison, Vector<ushort>.AllBitsSet))
-                {
-                    // 候補位置で完全なパターンマッチを確認
-                    for (int j = 0; j < vectorSize; j++)
-                    {
-                        var candidateIndex = i + j;
-                        if (candidateIndex <= line.Length - patternLength &&
-                            IsPatternMatch(line, candidateIndex, pattern, ignoreCase))
-                        {
-                            var matchedText = line.AsMemory(candidateIndex, patternLength);
-                            yield return new MatchResult(fileName, lineNumber, line, matchedText, candidateIndex, candidateIndex + patternLength);
-                        }
-                    }
-                }
-            }
-        }
-    }
-    
-    /// <summary>
-    /// パターンマッチの確認
-    /// </summary>
-    [MethodImpl(MethodImplOptions.AggressiveInlining)]
-    private static bool IsPatternMatch(string line, int startIndex, string pattern, bool ignoreCase)
-    {
-        if (startIndex + pattern.Length > line.Length) return false;
-        
-        if (ignoreCase)
-        {
-            for (int i = 0; i < pattern.Length; i++)
-            {
-                if (char.ToLowerInvariant(line[startIndex + i]) != char.ToLowerInvariant(pattern[i]))
-                    return false;
-            }
-=======
         var comparison = options.GetFlagValue(OptionNames.IgnoreCase) ? 
             StringComparison.OrdinalIgnoreCase : StringComparison.Ordinal;
         
@@ -207,18 +41,7 @@
                 matchIndex,
                 matchIndex + pattern.Length
             );
->>>>>>> fec6508d
         }
-        else
-        {
-            for (int i = 0; i < pattern.Length; i++)
-            {
-                if (line[startIndex + i] != pattern[i])
-                    return false;
-            }
-        }
-        
-        return true;
     }
 }
 
