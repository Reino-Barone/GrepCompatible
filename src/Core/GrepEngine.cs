using GrepCompatible.Abstractions;
using GrepCompatible.Constants;
using GrepCompatible.Models;
using GrepCompatible.Strategies;
using System.Buffers;
using System.Collections.Concurrent;
using System.Collections.ObjectModel;
using System.Diagnostics;
using System.Numerics;
using System.Runtime.CompilerServices;
using System.Runtime.InteropServices;
using System.Runtime.Intrinsics;
using System.Runtime.Intrinsics.X86;
using System.Text;
using System.Text.RegularExpressions;
using System.Buffers.Text;

namespace GrepCompatible.Core;

/// <summary>
/// Grep処理のメインエンジン
/// </summary>
public interface IGrepEngine
{
    /// <summary>
    /// 検索を実行
    /// </summary>
    /// <param name="options">検索オプション</param>
    /// <param name="cancellationToken">キャンセレーショントークン</param>
    /// <returns>検索結果</returns>
    Task<SearchResult> SearchAsync(IOptionContext options, CancellationToken cancellationToken = default);
}

/// <summary>
/// 並列処理対応のGrep実装
/// </summary>
public class ParallelGrepEngine(IMatchStrategyFactory strategyFactory, IFileSystem fileSystem, IPath pathHelper) : IGrepEngine
{
    private readonly IMatchStrategyFactory _strategyFactory = strategyFactory ?? throw new ArgumentNullException(nameof(strategyFactory));
    private readonly IFileSystem _fileSystem = fileSystem ?? throw new ArgumentNullException(nameof(fileSystem));
    private readonly IPath _pathHelper = pathHelper ?? throw new ArgumentNullException(nameof(pathHelper));
    private static readonly string[] sourceArray = ["-"];
    private static readonly ArrayPool<MatchResult> _matchPool = ArrayPool<MatchResult>.Shared;
    private static readonly ConcurrentDictionary<string, Regex> _regexCache = new();
    private static readonly object _regexCacheLock = new();
    
    // 正規表現の特殊文字セット（.NET 8+のSearchValues使用）
    private static readonly SearchValues<char> _regexSpecialChars = SearchValues.Create([
        '.', '^', '$', '(', ')', '[', ']', '{', '}', '|', '\\', '+', '*', '?'
    ]);

    public async Task<SearchResult> SearchAsync(IOptionContext options, CancellationToken cancellationToken = default)
    {
        var stopwatch = Stopwatch.StartNew();
        var strategy = _strategyFactory.CreateStrategy(options);
        
        try
        {
            var files = await ExpandFilesAsync(options, cancellationToken).ConfigureAwait(false);
            var filesList = files.ToList();
            var results = new ConcurrentBag<FileResult>();
            
            // ファイル数に基づいて並列度を動的に調整
            var optimalParallelism = CalculateOptimalParallelism(filesList.Count);
            
            // 並列処理でファイルを処理
            var parallelOptions = new ParallelOptions
            {
                CancellationToken = cancellationToken,
                MaxDegreeOfParallelism = optimalParallelism
            };
            
            await Parallel.ForEachAsync(filesList, parallelOptions, async (file, ct) =>
            {
                var result = await ProcessFileAsync(file, strategy, options, ct).ConfigureAwait(false);
                results.Add(result);
            }).ConfigureAwait(false);
            
            var fileResults = results.ToArray();
            var totalMatches = fileResults.Sum(r => r.TotalMatches);
            
            stopwatch.Stop();
            
            return new SearchResult(
                fileResults,
                totalMatches,
                fileResults.Length,
                stopwatch.Elapsed
            );
        }
        catch (OperationCanceledException)
        {
            stopwatch.Stop();
            return new SearchResult([], 0, 0, stopwatch.Elapsed);
        }
    }

    /// <summary>
    /// ファイル数に基づいて最適な並列度を計算
    /// </summary>
    /// <param name="fileCount">処理するファイル数</param>
    /// <returns>最適な並列度</returns>
    private static int CalculateOptimalParallelism(int fileCount)
    {
        var processorCount = Environment.ProcessorCount;
        
        // 小さなファイル数の場合は並列度を制限
        if (fileCount <= 4)
            return Math.Min(fileCount, processorCount);
        
        // 中程度のファイル数の場合はCPUコア数を使用
        if (fileCount <= 20)
            return processorCount;
        
        // 大量のファイルの場合は少し並列度を上げる
        return Math.Min(processorCount * 2, fileCount);
    }

    /// <summary>
    /// ArrayPoolを使用した動的配列管理
    /// </summary>
    private static (MatchResult[] array, int newSize) ResizeArrayIfNeeded(MatchResult[] currentArray, int currentCount, int currentSize, int maxCount)
    {
        // 最大数制限がある場合は現在の配列を使用
        if (maxCount > 0 && currentCount >= maxCount)
            return (currentArray, currentSize);
        
        // 配列がフルになった場合は拡張
        if (currentCount >= currentSize)
        {
            var newSize = Math.Min(currentSize * 2, maxCount > 0 ? maxCount : currentSize * 2);
            var newArray = _matchPool.Rent(newSize);
            Array.Copy(currentArray, newArray, currentCount);
            _matchPool.Return(currentArray, clearArray: true);
            return (newArray, newSize);
        }
        
        return (currentArray, currentSize);
    }

    private async Task<IEnumerable<string>> ExpandFilesAsync(IOptionContext options, CancellationToken cancellationToken)
    {
        var files = new List<string>();
        var filesArg = options.GetStringListArgumentValue(ArgumentNames.Files) ??
            sourceArray.ToList().AsReadOnly();
        var isRecursive = options.GetFlagValue(OptionNames.RecursiveSearch);
        
        foreach (var filePattern in filesArg)
        {
            if (filePattern == "-")
            {
                files.Add("-"); // 標準入力
                continue;
            }
            
            if (isRecursive)
            {
                var expandedFiles = await ExpandRecursiveAsync(filePattern, options, cancellationToken).ConfigureAwait(false);
                files.AddRange(expandedFiles);
            }
            else if (_fileSystem.FileExists(filePattern))
            {
                files.Add(filePattern);
            }
            else
            {
                // グロブパターンの展開
                var expandedFiles = ExpandGlobPattern(filePattern);
                files.AddRange(expandedFiles);
            }
        }
        
        return files.Distinct();
    }

    private async Task<IEnumerable<string>> ExpandRecursiveAsync(string path, IOptionContext options, CancellationToken cancellationToken)
    {
        var files = new List<string>();
        
        if (_fileSystem.DirectoryExists(path))
        {
            var searchOption = SearchOption.AllDirectories;
            
            // 非同期ファイル列挙を使用してメモリ効率を向上
            await foreach (var file in _fileSystem.EnumerateFilesAsync(path, "*", searchOption, cancellationToken).ConfigureAwait(false))
            {
                if (ShouldIncludeFile(file, options))
                {
                    files.Add(file);
                }
            }
        }
        else if (_fileSystem.FileExists(path))
        {
            files.Add(path);
        }
        
        return files;
    }

    private IEnumerable<string> ExpandGlobPattern(string pattern)
    {
        try
        {
            var directory = _pathHelper.GetDirectoryName(pattern) ?? ".";
            var fileName = _pathHelper.GetFileName(pattern);
            
            if (_fileSystem.DirectoryExists(directory))
            {
                return _fileSystem.EnumerateFiles(directory, fileName, SearchOption.TopDirectoryOnly);
            }
        }
        catch (Exception)
        {
            // グロブ展開に失敗した場合はパターンをそのまま返す
        }
        
        return [pattern];
    }

    /// <summary>
    /// ファイルサイズに応じた最適なバッファサイズを計算
    /// </summary>
    /// <param name="fileSize">ファイルサイズ（バイト）</param>
    /// <returns>最適なバッファサイズ</returns>
    private static int GetOptimalBufferSize(long fileSize)
    {
        // 小さなファイル（1KB未満）: 1KB
        if (fileSize < 1024)
            return 1024;
        
        // 中程度のファイル（1MB未満）: 4KB
        if (fileSize < 1024 * 1024)
            return 4096;
        
        // 大きなファイル（10MB未満）: 8KB
        if (fileSize < 10 * 1024 * 1024)
            return 8192;
        
        // 非常に大きなファイル: 16KB
        return 16384;
    }

    /// <summary>
    /// globパターンを正規表現パターンに変換する
    /// </summary>
    /// <param name="globPattern">globパターン（例: *.cs, test?.txt）</param>
    /// <returns>正規表現パターン</returns>
    private static string ConvertGlobToRegex(string globPattern)
    {
        if (string.IsNullOrEmpty(globPattern))
            return string.Empty;
        
        // Spanを使用してメモリ効率的に処理
        ReadOnlySpan<char> pattern = globPattern.AsSpan();
        
        // 結果を格納するためのSpanバッファ（推定サイズ）
        Span<char> buffer = stackalloc char[globPattern.Length * 2];
        var resultLength = 0;
        
        // 開始アンカーを追加
        buffer[resultLength++] = '^';

        for (int i = 0, len = pattern.Length; i < len; i++)
        {
            char c = pattern[i];
            
            switch (c)
            {
                case '*':
                    // * → .*
                    buffer[resultLength++] = '.';
                    buffer[resultLength++] = '*';
                    break;
                
                case '?':
                    // ? → .
                    buffer[resultLength++] = '.';
                    break;
                
                case '.':
                case '^':
                case '$':
                case '(':
                case ')':
                case '[':
                case ']':
                case '{':
                case '}':
                case '|':
                case '\\':
                case '+':
                    // 正規表現の特殊文字をエスケープ
                    buffer[resultLength++] = '\\';
                    buffer[resultLength++] = c;
                    break;
                
                default:
                    // 通常の文字はそのまま
                    buffer[resultLength++] = c;
                    break;
            }
            
            // バッファオーバーフロー防止
            if (resultLength >= buffer.Length - 2)
            {
                // バッファが足りない場合は従来の方法にフォールバック
                var sb = new StringBuilder();
                sb.Append('^');
                foreach (char _c in globPattern)
                {
                    switch (_c)
                    {
                        case '*':
                            sb.Append(".*");
                            break;
                        case '?':
                            sb.Append('.');
                            break;
                        case '.':
                        case '^':
                        case '$':
                        case '(':
                        case ')':
                        case '[':
                        case ']':
                        case '{':
                        case '}':
                        case '|':
                        case '\\':
                        case '+':
                            sb.Append('\\').Append(_c);
                            break;
                        default:
                            sb.Append(_c);
                            break;
                    }
                }
                sb.Append('$');
                return sb.ToString();
            }
        }
        
        // 終了アンカーを追加
        buffer[resultLength++] = '$';
        
        // Spanから文字列を作成
        return new string(buffer[..resultLength]);
    }

    /// <summary>
    /// SearchValues&lt;char&gt;を使用したより効率的なglobパターン変換
    /// </summary>
    /// <param name="globPattern">globパターン</param>
    /// <returns>正規表現パターン</returns>
    private static string ConvertGlobToRegexOptimized(string globPattern)
    {
        if (string.IsNullOrEmpty(globPattern))
            return string.Empty;
        
        ReadOnlySpan<char> pattern = globPattern.AsSpan();
        
        // 結果を格納するためのバッファ（推定サイズ）
        var buffer = new char[globPattern.Length * 2 + 2];
        var resultLength = 0;
        
        // 開始アンカーを追加
        buffer[resultLength++] = '^';
        
        int i = 0;
        while (i < pattern.Length)
        {
            // SearchValuesを使用して特殊文字の次の出現位置を効率的に検索
            int nextSpecialIndex = pattern[i..].IndexOfAny(_regexSpecialChars);
            
            if (nextSpecialIndex == -1)
            {
                // 特殊文字が見つからない場合、残りの文字をそのままコピー
                var remaining = pattern[i..];
                remaining.CopyTo(buffer.AsSpan(resultLength));
                resultLength += remaining.Length;
                break;
            }
            
            // 特殊文字までの通常文字をコピー
            var normalChars = pattern[i..(i + nextSpecialIndex)];
            normalChars.CopyTo(buffer.AsSpan(resultLength));
            resultLength += normalChars.Length;
            
            // 特殊文字を処理
            char specialChar = pattern[i + nextSpecialIndex];
            switch (specialChar)
            {
                case '*':
                    buffer[resultLength++] = '.';
                    buffer[resultLength++] = '*';
                    break;
                
                case '?':
                    buffer[resultLength++] = '.';
                    break;
                
                default:
                    // その他の特殊文字はエスケープ
                    buffer[resultLength++] = '\\';
                    buffer[resultLength++] = specialChar;
                    break;
            }
            
            i += nextSpecialIndex + 1;
        }
        
        // 終了アンカーを追加
        buffer[resultLength++] = '$';
        
        return new string(buffer, 0, resultLength);
    }

    /// <summary>
    /// パターンをコンパイルされた正規表現として取得（キャッシュ機能付き）
    /// </summary>
    /// <param name="pattern">パターン（globまたは正規表現）</param>
    /// <param name="isGlobPattern">globパターンかどうか</param>
    /// <returns>コンパイルされた正規表現</returns>
    private static Regex GetCompiledRegex(string pattern, bool isGlobPattern)
    {
        var key = isGlobPattern ? $"glob:{pattern}" : $"regex:{pattern}";
        
        return _regexCache.GetOrAdd(key, _ =>
        {
            var regexPattern = isGlobPattern ? ConvertGlobToRegexOptimized(pattern) : pattern;
            return new Regex(regexPattern, RegexOptions.IgnoreCase | RegexOptions.Compiled);
        });
    }

    /// <summary>
    /// 複数パターンのマッチングを実行
    /// </summary>
    /// <param name="fileName">ファイル名</param>
    /// <param name="fullPath">フルパス（正規化済み）</param>
    /// <param name="patterns">パターンのリスト</param>
    /// <param name="isExclude">除外パターンかどうか</param>
    /// <returns>マッチしたかどうか</returns>
    private static bool MatchesAnyPattern(string fileName, string fullPath, IEnumerable<string> patterns, bool isExclude)
    {
        foreach (var pattern in patterns)
        {
            if (string.IsNullOrEmpty(pattern))
                continue;

            var isGlobPattern = pattern.Contains('*') || pattern.Contains('?');
            
            bool matches;
            if (isGlobPattern)
            {
                var regex = GetCompiledRegex(pattern, true);
                
                // パターンに'/'が含まれる場合はフルパスでマッチング、そうでなければファイル名のみ
                var targetText = pattern.Contains('/') ? fullPath : fileName;
                matches = regex.IsMatch(targetText);
            }
            else
            {
                // 非globパターンの場合も同様にパスの判定を行う
                var targetText = pattern.Contains('/') ? fullPath : fileName;
                matches = targetText.Equals(pattern, StringComparison.OrdinalIgnoreCase);
            }

            if (matches)
                return true;
        }
        
        return false;
    }

    private bool ShouldIncludeFile(string filePath, IOptionContext options)
    {
        var fileName = _pathHelper.GetFileName(filePath);
        var normalizedPath = filePath.Replace('\\', '/'); // Windowsパスを正規化
        
        // 除外パターンのチェック（複数パターン対応）
        var excludePatterns = GetPatterns(options, OptionNames.ExcludePattern);
        if (excludePatterns.Count > 0)
        {
            if (MatchesAnyPattern(fileName, normalizedPath, excludePatterns, true))
                return false;
        }
        
        // 包含パターンのチェック（複数パターン対応）
        var includePatterns = GetPatterns(options, OptionNames.IncludePattern);
        if (includePatterns.Count > 0)
        {
            if (!MatchesAnyPattern(fileName, normalizedPath, includePatterns, false))
                return false;
        }
        
        return true;
    }

    /// <summary>
    /// オプションから複数パターンを取得
    /// </summary>
    /// <param name="options">オプションコンテキスト</param>
    /// <param name="optionName">オプション名</param>
    /// <returns>パターンのリスト</returns>
    private static List<string> GetPatterns(IOptionContext options, OptionNames optionName)
    {
        var patterns = new HashSet<string>(StringComparer.OrdinalIgnoreCase);
        
        // 後方互換性のため、まず単一の値を取得
        var singleValue = options.GetStringValue(optionName);
        if (!string.IsNullOrEmpty(singleValue))
        {
            // 単一値内でのコンマ・セミコロン区切りもサポート
            var splitPatterns = singleValue.Split(new char[] { ',', ';' }, StringSplitOptions.RemoveEmptyEntries);
            foreach (var pattern in splitPatterns)
            {
                var trimmedPattern = pattern.Trim();
                if (!string.IsNullOrEmpty(trimmedPattern))
                {
                    patterns.Add(trimmedPattern);
                }
            }
        }
        
        // 複数の同名オプションの値を全て取得
        var allOptionValues = options.GetAllStringValues(optionName);
        if (allOptionValues != null)
        {
            foreach (var optionValue in allOptionValues)
            {
                if (string.IsNullOrEmpty(optionValue))
                    continue;
                
                // 各オプション値内でのコンマ・セミコロン区切りもサポート
                var splitPatterns = optionValue.Split(new char[] { ',', ';' }, StringSplitOptions.RemoveEmptyEntries);
                foreach (var pattern in splitPatterns)
                {
                    var trimmedPattern = pattern.Trim();
                    if (!string.IsNullOrEmpty(trimmedPattern))
                    {
                        patterns.Add(trimmedPattern);
                    }
                }
            }
        }
        
        return [.. patterns];
    }

    private async Task<FileResult> ProcessFileAsync(string filePath, IMatchStrategy strategy, IOptionContext options, CancellationToken cancellationToken)
    {
        // オプション値を一度だけ取得してキャッシュ
        var pattern = options.GetStringArgumentValue(ArgumentNames.Pattern) ?? "";
        var invertMatch = options.GetFlagValue(OptionNames.InvertMatch);
        var maxCount = options.GetIntValue(OptionNames.MaxCount);
        var contextBefore = options.GetIntValue(OptionNames.Context) ?? options.GetIntValue(OptionNames.ContextBefore) ?? 0;
        var contextAfter = options.GetIntValue(OptionNames.Context) ?? options.GetIntValue(OptionNames.ContextAfter) ?? 0;
        var needsContext = contextBefore > 0 || contextAfter > 0;
        
        // 標準入力の処理
        if (filePath == "-")
        {
            if (needsContext)
            {
                return await ProcessStandardInputWithOptimizedContextAsync(strategy, options, pattern, invertMatch, maxCount, contextBefore, contextAfter, cancellationToken).ConfigureAwait(false);
            }
            else
            {
                return await ProcessStandardInputOptimizedAsync(strategy, options, pattern, invertMatch, maxCount, cancellationToken).ConfigureAwait(false);
            }
        }
        
        // コンテキストが必要な場合は最適化された専用の処理を使用
        if (needsContext)
        {
            return await ProcessFileWithOptimizedContextAsync(filePath, strategy, options, pattern, invertMatch, maxCount, contextBefore, contextAfter, cancellationToken).ConfigureAwait(false);
        }
        
<<<<<<< HEAD
        // 小さなファイルの場合は高速パスを使用
        var fileInfo = _fileSystem.GetFileInfo(filePath);
        if (fileInfo.Length <= 4096) // 4KB以下
=======
        // ArrayPoolを使用してメモリ効率を向上
        var estimatedSize = maxCount ?? 1000;
        var rentedArray = _matchPool.Rent(estimatedSize);
        var actualCount = 0;
        var hasMaxCountLimit = maxCount.HasValue;
        var maxCountValue = maxCount ?? int.MaxValue;
        
        try
        {
            var lineNumber = 0;
            
            // ファイルサイズに応じたバッファサイズの動的調整
            var fileInfo = _fileSystem.GetFileInfo(filePath);
            var bufferSize = GetOptimalBufferSize(fileInfo.Length);
            
            // ファイルの処理（大きなファイルでもメモリ効率的）
            using var fileStream = _fileSystem.OpenFile(filePath, FileMode.Open, FileAccess.Read, FileShare.Read, bufferSize, FileOptions.SequentialScan);
            using var reader = new StreamReader(fileStream, Encoding.UTF8);
            
            string? line;
            
            // 条件分岐の最適化: 反転マッチと通常マッチで処理パスを分離
            if (invertMatch)
            {
                // 反転マッチ専用の処理パス
                while ((line = await reader.ReadLineAsync(cancellationToken)) != null)
                {
                    lineNumber++;
                    cancellationToken.ThrowIfCancellationRequested();
                    
                    var lineMatches = strategy.FindMatches(line, pattern, options, filePath, lineNumber);
                    
                    // 反転マッチの場合は存在確認のみ行う（戦略パターン使用）
                    var hasMatches = !lineMatches.Any();
                    if (hasMatches)
                    {
                        // 反転マッチの場合は行全体をマッチとする（メモリ効率的）
                        var lineMemory = line.AsMemory();
                        rentedArray[actualCount++] = new MatchResult(filePath, lineNumber, line, lineMemory, 0, line.Length);
                        
                        // 最大マッチ数の制限チェック（最適化）
                        if (hasMaxCountLimit && actualCount >= maxCountValue)
                            break;
                    }
                }
            }
            else
            {
                // 通常マッチ専用の処理パス（戦略パターン使用）
                while ((line = await reader.ReadLineAsync(cancellationToken)) != null)
                {
                    lineNumber++;
                    cancellationToken.ThrowIfCancellationRequested();
                    
                    var lineMatches = strategy.FindMatches(line, pattern, options, filePath, lineNumber);
                    
                    // 通常マッチの場合は実際のマッチを処理
                    foreach (var match in lineMatches)
                    {
                        rentedArray[actualCount++] = match;
                        
                        // 最大マッチ数の制限チェック（最適化）
                        if (hasMaxCountLimit && actualCount >= maxCountValue)
                            goto exitLoop;
                    }
                }
            }
            
            exitLoop:
            
            // 最終的に必要な分だけコピーしてReadOnlyListを作成
            var results = new MatchResult[actualCount];
            Array.Copy(rentedArray, results, actualCount);
            
            return new FileResult(filePath, results.AsReadOnly(), actualCount);
        }
        catch (Exception ex)
        {
            return new FileResult(filePath, [], 0, true, ex.Message);
        }
        finally
>>>>>>> fd51c647
        {
            return await ProcessSmallFileAsync(filePath, strategy, options, pattern, invertMatch, maxCount, cancellationToken).ConfigureAwait(false);
        }
        
        // 通常の処理（IAsyncEnumerableを使用したストリーミング）
        return await ProcessFileStreamingAsync(filePath, strategy, options, pattern, invertMatch, maxCount, cancellationToken).ConfigureAwait(false);
    }

    // 古いメソッドは削除されました - ProcessFileWithOptimizedContextAsync を使用してください

    /// <summary>
    /// コンテキスト重複の最適化されたマッチ処理
    /// </summary>
    private async Task<FileResult> ProcessFileWithOptimizedContextAsync(string filePath, IMatchStrategy strategy, IOptionContext options, string pattern, bool invertMatch, int? maxCount, int contextBefore, int contextAfter, CancellationToken cancellationToken)
    {
        try
        {
            var fileInfo = _fileSystem.GetFileInfo(filePath);
            var bufferSize = GetOptimalBufferSize(fileInfo.Length);
            
            // 大きなファイルの場合は部分読み込みを使用
            const long largeFileThreshold = 50 * 1024 * 1024; // 50MB
            if (fileInfo.Length > largeFileThreshold)
            {
                return await ProcessLargeFileWithStreamingContextAsync(filePath, strategy, options, pattern, invertMatch, maxCount, contextBefore, contextAfter, cancellationToken).ConfigureAwait(false);
            }
            
            // 通常サイズのファイルは全行読み込み
            using var fileStream = _fileSystem.OpenFile(filePath, FileMode.Open, FileAccess.Read, FileShare.Read, bufferSize, FileOptions.SequentialScan);
            using var reader = new StreamReader(fileStream, Encoding.UTF8);
            
            // 初期容量を適切に設定
            var estimatedLines = Math.Max(100, (int)(fileInfo.Length / 50)); // 平均50バイト/行と仮定
            var allLines = new List<string>(estimatedLines);
            var lineNumber = 0;
            string? line;
            
            while ((line = await reader.ReadLineAsync(cancellationToken).ConfigureAwait(false)) != null)
            {
                allLines.Add(line);
                lineNumber++;
                cancellationToken.ThrowIfCancellationRequested();
            }
            
            // マッチ行のインデックスを事前に収集
            var matchingIndices = new List<int>();
            var matches = new List<MatchResult>();
            var hasMaxCountLimit = maxCount.HasValue;
            var maxCountValue = maxCount ?? int.MaxValue;
            
            // 第1パス: マッチ行の特定
            for (int i = 0; i < allLines.Count; i++)
            {
                var currentLine = allLines[i];
                var currentLineNumber = i + 1;
                
                var lineMatches = strategy.FindMatches(currentLine, pattern, options, filePath, currentLineNumber);
                
                if (invertMatch)
                {
                    if (!lineMatches.Any())
                    {
                        matchingIndices.Add(i);
                        var lineMemory = currentLine.AsMemory();
                        matches.Add(new MatchResult(filePath, currentLineNumber, currentLine, lineMemory, 0, currentLine.Length));
                        
                        if (hasMaxCountLimit && matches.Count >= maxCountValue)
                            break;
                    }
                }
                else
                {
                    if (lineMatches.Any())
                    {
                        matchingIndices.Add(i);
                        matches.AddRange(lineMatches);
                        
                        if (hasMaxCountLimit && matches.Count >= maxCountValue)
                            break;
                    }
                }
            }
            
            // 第2パス: コンテキスト範囲の最適化
            var contextualMatches = CreateOptimizedContextualMatches(matches, allLines, matchingIndices, contextBefore, contextAfter);
            
            return new FileResult(filePath, matches.AsReadOnly(), matches.Count, false, null, contextualMatches.AsReadOnly());
        }
        catch (Exception ex)
        {
            return new FileResult(filePath, [], 0, true, ex.Message);
        }
    }

    /// <summary>
    /// 大きなファイル用のストリーミング型コンテキスト処理
    /// </summary>
    private async Task<FileResult> ProcessLargeFileWithStreamingContextAsync(string filePath, IMatchStrategy strategy, IOptionContext options, string pattern, bool invertMatch, int? maxCount, int contextBefore, int contextAfter, CancellationToken cancellationToken)
    {
        try
        {
            var fileInfo = _fileSystem.GetFileInfo(filePath);
            var bufferSize = GetOptimalBufferSize(fileInfo.Length);
            
            using var fileStream = _fileSystem.OpenFile(filePath, FileMode.Open, FileAccess.Read, FileShare.Read, bufferSize, FileOptions.SequentialScan);
            using var reader = new StreamReader(fileStream, Encoding.UTF8);
            
            var matches = new List<MatchResult>();
            var contextualMatches = new List<ContextualMatchResult>();
            var hasMaxCountLimit = maxCount.HasValue;
            var maxCountValue = maxCount ?? int.MaxValue;
            
            // 循環バッファを使用したコンテキスト管理
            var contextWindow = Math.Max(contextBefore, contextAfter);
            var lineBuffer = new Queue<(int LineNumber, string Content)>(contextWindow * 2 + 1);
            var matchBuffer = new Queue<(int LineNumber, MatchResult Match)>();
            
            var lineNumber = 0;
            string? line;
            
            while ((line = await reader.ReadLineAsync(cancellationToken).ConfigureAwait(false)) != null)
            {
                lineNumber++;
                cancellationToken.ThrowIfCancellationRequested();
                
                // バッファに現在の行を追加
                lineBuffer.Enqueue((lineNumber, line));
                
                // バッファサイズを制限
                if (lineBuffer.Count > contextWindow * 2 + 1)
                {
                    lineBuffer.Dequeue();
                }
                
                // マッチ判定
                var lineMatches = strategy.FindMatches(line, pattern, options, filePath, lineNumber);
                
                if (invertMatch)
                {
                    if (!lineMatches.Any())
                    {
                        var lineMemory = line.AsMemory();
                        var match = new MatchResult(filePath, lineNumber, line, lineMemory, 0, line.Length);
                        matchBuffer.Enqueue((lineNumber, match));
                        matches.Add(match);
                        
                        if (hasMaxCountLimit && matches.Count >= maxCountValue)
                            break;
                    }
                }
                else
                {
                    if (lineMatches.Any())
                    {
                        foreach (var match in lineMatches)
                        {
                            matchBuffer.Enqueue((lineNumber, match));
                            matches.Add(match);
                            
                            if (hasMaxCountLimit && matches.Count >= maxCountValue)
                                goto exitLoop;
                        }
                    }
                }
                
                // コンテキストが十分にバッファされた場合に処理
                if (lineBuffer.Count >= contextBefore + 1)
                {
                    ProcessBufferedMatches(matchBuffer, lineBuffer, contextBefore, contextAfter, contextualMatches);
                }
            }
            
            exitLoop:
            
            // 残りのマッチを処理
            ProcessBufferedMatches(matchBuffer, lineBuffer, contextBefore, contextAfter, contextualMatches);
            
            return new FileResult(filePath, matches.AsReadOnly(), matches.Count, false, null, contextualMatches.AsReadOnly());
        }
        catch (Exception ex)
        {
            return new FileResult(filePath, [], 0, true, ex.Message);
        }
    }

    /// <summary>
    /// バッファされたマッチを処理してコンテキストを作成
    /// </summary>
    private static void ProcessBufferedMatches(Queue<(int LineNumber, MatchResult Match)> matchBuffer, Queue<(int LineNumber, string Content)> lineBuffer, int contextBefore, int contextAfter, List<ContextualMatchResult> contextualMatches)
    {
        var bufferArray = lineBuffer.ToArray();
        
        while (matchBuffer.Count > 0)
        {
            var (matchLineNumber, match) = matchBuffer.Dequeue();
            
            // 現在のマッチがコンテキストを作成できる位置にあるかチェック
            if (bufferArray.Length > contextBefore)
            {
                var contextualMatch = CreateContextualMatchFromBuffer(match, bufferArray, contextBefore, contextAfter);
                contextualMatches.Add(contextualMatch);
            }
        }
    }

    /// <summary>
    /// バッファからコンテキストマッチを作成
    /// </summary>
    private static ContextualMatchResult CreateContextualMatchFromBuffer(MatchResult match, (int LineNumber, string Content)[] buffer, int contextBefore, int contextAfter)
    {
        var beforeContext = new List<ContextLine>();
        var afterContext = new List<ContextLine>();
        
        var matchLineNumber = match.LineNumber;
        
        foreach (var (lineNumber, content) in buffer)
        {
            if (lineNumber < matchLineNumber && lineNumber >= matchLineNumber - contextBefore)
            {
                beforeContext.Add(new ContextLine(match.FileName, lineNumber, content, false));
            }
            else if (lineNumber > matchLineNumber && lineNumber <= matchLineNumber + contextAfter)
            {
                afterContext.Add(new ContextLine(match.FileName, lineNumber, content, false));
            }
        }
        
        return new ContextualMatchResult(match, beforeContext.AsReadOnly(), afterContext.AsReadOnly());
    }

    /// <summary>
    /// 最適化されたコンテキストマッチの作成
    /// </summary>
    private static ReadOnlyCollection<ContextualMatchResult> CreateOptimizedContextualMatches(List<MatchResult> matches, List<string> allLines, List<int> matchingIndices, int contextBefore, int contextAfter)
    {
        var contextualMatches = new List<ContextualMatchResult>();
        var processedRanges = new HashSet<(int Start, int End)>();
        
        for (int i = 0; i < matches.Count; i++)
        {
            var match = matches[i];
            var matchIndex = matchingIndices[Math.Min(i, matchingIndices.Count - 1)];
            
            var startLine = Math.Max(0, matchIndex - contextBefore);
            var endLine = Math.Min(allLines.Count - 1, matchIndex + contextAfter);
            var range = (startLine, endLine);
            
            // 重複する範囲をスキップ
            if (processedRanges.Contains(range))
                continue;
            
            processedRanges.Add(range);
            
            var beforeContext = new List<ContextLine>();
            var afterContext = new List<ContextLine>();
            
            // Before context
            for (int j = startLine; j < matchIndex; j++)
            {
                beforeContext.Add(new ContextLine(match.FileName, j + 1, allLines[j], false));
            }
            
            // After context
            for (int j = matchIndex + 1; j <= endLine; j++)
            {
                afterContext.Add(new ContextLine(match.FileName, j + 1, allLines[j], false));
            }
            
            contextualMatches.Add(new ContextualMatchResult(match, beforeContext.AsReadOnly(), afterContext.AsReadOnly()));
        }
        
        return contextualMatches.AsReadOnly();
    }

    /// <summary>
    /// 最適化された標準入力処理
    /// </summary>
    private async Task<FileResult> ProcessStandardInputOptimizedAsync(IMatchStrategy strategy, IOptionContext options, string pattern, bool invertMatch, int? maxCount, CancellationToken cancellationToken)
    {
        var estimatedSize = maxCount ?? 1000;
        var rentedArray = _matchPool.Rent(estimatedSize);
        var actualCount = 0;
        var lineNumber = 0;
        var hasMaxCountLimit = maxCount.HasValue;
        var maxCountValue = maxCount ?? int.MaxValue;
        const string fileName = "(standard input)";
        
        try
        {
            string? line;
            using var reader = _fileSystem.GetStandardInput();
            
            if (invertMatch)
            {
                while ((line = await reader.ReadLineAsync(cancellationToken).ConfigureAwait(false)) != null)
                {
                    lineNumber++;
                    cancellationToken.ThrowIfCancellationRequested();
                    
                    var lineMatches = strategy.FindMatches(line, pattern, options, fileName, lineNumber);
                    
                    if (!lineMatches.Any())
                    {
                        var lineMemory = line.AsMemory();
                        rentedArray[actualCount++] = new MatchResult(fileName, lineNumber, line, lineMemory, 0, line.Length);
                        
                        if (hasMaxCountLimit && actualCount >= maxCountValue)
                            break;
                    }
                }
            }
            else
            {
                while ((line = await reader.ReadLineAsync(cancellationToken).ConfigureAwait(false)) != null)
                {
                    lineNumber++;
                    cancellationToken.ThrowIfCancellationRequested();
                    
                    var lineMatches = strategy.FindMatches(line, pattern, options, fileName, lineNumber);
                    
                    foreach (var match in lineMatches)
                    {
                        rentedArray[actualCount++] = match;
                        
                        if (hasMaxCountLimit && actualCount >= maxCountValue)
                            goto exitLoop;
                    }
                }
            }
            
            exitLoop:
            
            var results = new MatchResult[actualCount];
            Array.Copy(rentedArray, results, actualCount);
            
            return new FileResult(fileName, results.AsReadOnly(), actualCount);
        }
        catch (Exception ex)
        {
            return new FileResult(fileName, [], 0, true, ex.Message);
        }
        finally
        {
            _matchPool.Return(rentedArray, clearArray: true);
        }
    }

    /// <summary>
    /// 最適化された標準入力のコンテキスト処理
    /// </summary>
    private async Task<FileResult> ProcessStandardInputWithOptimizedContextAsync(IMatchStrategy strategy, IOptionContext options, string pattern, bool invertMatch, int? maxCount, int contextBefore, int contextAfter, CancellationToken cancellationToken)
    {
        try
        {
            const string fileName = "(standard input)";
            using var reader = _fileSystem.GetStandardInput();
            
            var allLines = new List<string>();
            var lineNumber = 0;
            string? line;
            
            while ((line = await reader.ReadLineAsync(cancellationToken).ConfigureAwait(false)) != null)
            {
                allLines.Add(line);
                lineNumber++;
                cancellationToken.ThrowIfCancellationRequested();
            }
            
            var matchingIndices = new List<int>();
            var matches = new List<MatchResult>();
            var hasMaxCountLimit = maxCount.HasValue;
            var maxCountValue = maxCount ?? int.MaxValue;
            
            for (int i = 0; i < allLines.Count; i++)
            {
                var currentLine = allLines[i];
                var currentLineNumber = i + 1;
                
                var lineMatches = strategy.FindMatches(currentLine, pattern, options, fileName, currentLineNumber);
                
                if (invertMatch)
                {
                    if (!lineMatches.Any())
                    {
                        matchingIndices.Add(i);
                        var lineMemory = currentLine.AsMemory();
                        matches.Add(new MatchResult(fileName, currentLineNumber, currentLine, lineMemory, 0, currentLine.Length));
                        
                        if (hasMaxCountLimit && matches.Count >= maxCountValue)
                            break;
                    }
                }
                else
                {
                    if (lineMatches.Any())
                    {
                        matchingIndices.Add(i);
                        matches.AddRange(lineMatches);
                        
                        if (hasMaxCountLimit && matches.Count >= maxCountValue)
                            break;
                    }
                }
            }
            
            var contextualMatches = CreateOptimizedContextualMatches(matches, allLines, matchingIndices, contextBefore, contextAfter);
            
            return new FileResult(fileName, matches.AsReadOnly(), matches.Count, false, null, contextualMatches);
        }
        catch (Exception ex)
        {
            return new FileResult("(standard input)", [], 0, true, ex.Message);
        }
    }

    /// <summary>
    /// IAsyncEnumerableを使用したストリーミング処理（ReadOnlyMemoryによるゼロコピー最適化）
    /// </summary>
    private async Task<FileResult> ProcessFileStreamingAsync(string filePath, IMatchStrategy strategy, IOptionContext options, string pattern, bool invertMatch, int? maxCount, CancellationToken cancellationToken)
    {
        var estimatedSize = maxCount ?? 1000;
        var rentedArray = _matchPool.Rent(estimatedSize);
        var actualCount = 0;
        var hasMaxCountLimit = maxCount.HasValue;
        var maxCountValue = maxCount ?? int.MaxValue;
        
        try
        {
            var lineNumber = 0;
            
            // IAsyncEnumerableを使用してReadOnlyMemoryでゼロコピー処理
            await foreach (var lineMemory in _fileSystem.ReadLinesAsMemoryAsync(filePath, cancellationToken).ConfigureAwait(false))
            {
                lineNumber++;
                cancellationToken.ThrowIfCancellationRequested();
                
                // 必要な場合のみ文字列変換を最小限に抑制
                var lineMatches = strategy.FindMatches(lineMemory.ToString(), pattern, options, filePath, lineNumber);
                
                if (invertMatch)
                {
                    if (!lineMatches.Any())
                    {
                        // ゼロコピー: ReadOnlyMemoryから直接MatchResultを作成
                        rentedArray[actualCount++] = new MatchResult(filePath, lineNumber, lineMemory.ToString(), lineMemory, 0, lineMemory.Length);
                        
                        if (hasMaxCountLimit && actualCount >= maxCountValue)
                            break;
                    }
                }
                else
                {
                    foreach (var match in lineMatches)
                    {
                        rentedArray[actualCount++] = match;
                        
                        if (hasMaxCountLimit && actualCount >= maxCountValue)
                            goto exitLoop;
                    }
                }
            }
            
            exitLoop:
            
            var results = new MatchResult[actualCount];
            Array.Copy(rentedArray, results, actualCount);
            
            return new FileResult(filePath, results.AsReadOnly(), actualCount);
        }
        catch (Exception ex)
        {
            return new FileResult(filePath, [], 0, true, ex.Message);
        }
        finally
        {
            _matchPool.Return(rentedArray, clearArray: true);
        }
    }

    /// <summary>
    /// 標準入力のストリーミング処理
    /// </summary>
    private async Task<FileResult> ProcessStandardInputStreamingAsync(IMatchStrategy strategy, IOptionContext options, string pattern, bool invertMatch, int? maxCount, CancellationToken cancellationToken)
    {
        var estimatedSize = maxCount ?? 1000;
        var rentedArray = _matchPool.Rent(estimatedSize);
        var actualCount = 0;
        var lineNumber = 0;
        var hasMaxCountLimit = maxCount.HasValue;
        var maxCountValue = maxCount ?? int.MaxValue;
        const string fileName = "(standard input)";
        
        try
        {
            await foreach (var lineMemory in _fileSystem.ReadStandardInputAsMemoryAsync(cancellationToken).ConfigureAwait(false))
            {
                lineNumber++;
                cancellationToken.ThrowIfCancellationRequested();
                
                var line = lineMemory.ToString();
                var lineMatches = strategy.FindMatches(line, pattern, options, fileName, lineNumber);
                
                if (invertMatch)
                {
                    if (!lineMatches.Any())
                    {
                        rentedArray[actualCount++] = new MatchResult(fileName, lineNumber, line, lineMemory, 0, lineMemory.Length);
                        
                        if (hasMaxCountLimit && actualCount >= maxCountValue)
                            break;
                    }
                }
                else
                {
                    foreach (var match in lineMatches)
                    {
                        rentedArray[actualCount++] = match;
                        
                        if (hasMaxCountLimit && actualCount >= maxCountValue)
                            goto exitLoop;
                    }
                }
            }
            
            exitLoop:
            
            var results = new MatchResult[actualCount];
            Array.Copy(rentedArray, results, actualCount);
            
            return new FileResult(fileName, results.AsReadOnly(), actualCount);
        }
        catch (Exception ex)
        {
            return new FileResult(fileName, [], 0, true, ex.Message);
        }
        finally
        {
            _matchPool.Return(rentedArray, clearArray: true);
        }
    }

    /// <summary>
    /// 小さなファイル用の高速処理パス（ValueTaskを使用）
    /// </summary>
    private async ValueTask<FileResult> ProcessSmallFileAsync(string filePath, IMatchStrategy strategy, IOptionContext options, string pattern, bool invertMatch, int? maxCount, CancellationToken cancellationToken)
    {
        const int smallFileThreshold = 1024 * 4; // 4KB
        
        var fileInfo = _fileSystem.GetFileInfo(filePath);
        if (fileInfo.Length > smallFileThreshold)
        {
            // 通常の処理にフォールバック
            return await ProcessFileStreamingAsync(filePath, strategy, options, pattern, invertMatch, maxCount, cancellationToken).ConfigureAwait(false);
        }
        
        try
        {
            // 小さなファイルは一度に全て読み込み
            using var fileStream = _fileSystem.OpenFile(filePath, FileMode.Open, FileAccess.Read, FileShare.Read, 1024, FileOptions.SequentialScan);
            using var reader = new StreamReader(fileStream, bufferSize: 1024);
            
            var content = await reader.ReadToEndAsync(cancellationToken).ConfigureAwait(false);
            var lines = content.Split('\n', StringSplitOptions.None);
            
            var matches = new List<MatchResult>();
            var hasMaxCountLimit = maxCount.HasValue;
            var maxCountValue = maxCount ?? int.MaxValue;
            
            for (int i = 0; i < lines.Length; i++)
            {
                var line = lines[i];
                var lineNumber = i + 1;
                
                if (line.EndsWith('\r'))
                    line = line[..^1]; // Remove trailing carriage return
                
                var lineMatches = strategy.FindMatches(line, pattern, options, filePath, lineNumber);
                
                if (invertMatch)
                {
                    if (!lineMatches.Any())
                    {
                        var lineMemory = line.AsMemory();
                        matches.Add(new MatchResult(filePath, lineNumber, line, lineMemory, 0, line.Length));
                        
                        if (hasMaxCountLimit && matches.Count >= maxCountValue)
                            break;
                    }
                }
                else
                {
                    matches.AddRange(lineMatches);
                    
                    if (hasMaxCountLimit && matches.Count >= maxCountValue)
                        break;
                }
            }
            
            return new FileResult(filePath, matches.AsReadOnly(), matches.Count);
        }
        catch (Exception ex)
        {
            return new FileResult(filePath, [], 0, true, ex.Message);
        }
    }
}<|MERGE_RESOLUTION|>--- conflicted
+++ resolved
@@ -577,93 +577,9 @@
             return await ProcessFileWithOptimizedContextAsync(filePath, strategy, options, pattern, invertMatch, maxCount, contextBefore, contextAfter, cancellationToken).ConfigureAwait(false);
         }
         
-<<<<<<< HEAD
         // 小さなファイルの場合は高速パスを使用
         var fileInfo = _fileSystem.GetFileInfo(filePath);
         if (fileInfo.Length <= 4096) // 4KB以下
-=======
-        // ArrayPoolを使用してメモリ効率を向上
-        var estimatedSize = maxCount ?? 1000;
-        var rentedArray = _matchPool.Rent(estimatedSize);
-        var actualCount = 0;
-        var hasMaxCountLimit = maxCount.HasValue;
-        var maxCountValue = maxCount ?? int.MaxValue;
-        
-        try
-        {
-            var lineNumber = 0;
-            
-            // ファイルサイズに応じたバッファサイズの動的調整
-            var fileInfo = _fileSystem.GetFileInfo(filePath);
-            var bufferSize = GetOptimalBufferSize(fileInfo.Length);
-            
-            // ファイルの処理（大きなファイルでもメモリ効率的）
-            using var fileStream = _fileSystem.OpenFile(filePath, FileMode.Open, FileAccess.Read, FileShare.Read, bufferSize, FileOptions.SequentialScan);
-            using var reader = new StreamReader(fileStream, Encoding.UTF8);
-            
-            string? line;
-            
-            // 条件分岐の最適化: 反転マッチと通常マッチで処理パスを分離
-            if (invertMatch)
-            {
-                // 反転マッチ専用の処理パス
-                while ((line = await reader.ReadLineAsync(cancellationToken)) != null)
-                {
-                    lineNumber++;
-                    cancellationToken.ThrowIfCancellationRequested();
-                    
-                    var lineMatches = strategy.FindMatches(line, pattern, options, filePath, lineNumber);
-                    
-                    // 反転マッチの場合は存在確認のみ行う（戦略パターン使用）
-                    var hasMatches = !lineMatches.Any();
-                    if (hasMatches)
-                    {
-                        // 反転マッチの場合は行全体をマッチとする（メモリ効率的）
-                        var lineMemory = line.AsMemory();
-                        rentedArray[actualCount++] = new MatchResult(filePath, lineNumber, line, lineMemory, 0, line.Length);
-                        
-                        // 最大マッチ数の制限チェック（最適化）
-                        if (hasMaxCountLimit && actualCount >= maxCountValue)
-                            break;
-                    }
-                }
-            }
-            else
-            {
-                // 通常マッチ専用の処理パス（戦略パターン使用）
-                while ((line = await reader.ReadLineAsync(cancellationToken)) != null)
-                {
-                    lineNumber++;
-                    cancellationToken.ThrowIfCancellationRequested();
-                    
-                    var lineMatches = strategy.FindMatches(line, pattern, options, filePath, lineNumber);
-                    
-                    // 通常マッチの場合は実際のマッチを処理
-                    foreach (var match in lineMatches)
-                    {
-                        rentedArray[actualCount++] = match;
-                        
-                        // 最大マッチ数の制限チェック（最適化）
-                        if (hasMaxCountLimit && actualCount >= maxCountValue)
-                            goto exitLoop;
-                    }
-                }
-            }
-            
-            exitLoop:
-            
-            // 最終的に必要な分だけコピーしてReadOnlyListを作成
-            var results = new MatchResult[actualCount];
-            Array.Copy(rentedArray, results, actualCount);
-            
-            return new FileResult(filePath, results.AsReadOnly(), actualCount);
-        }
-        catch (Exception ex)
-        {
-            return new FileResult(filePath, [], 0, true, ex.Message);
-        }
-        finally
->>>>>>> fd51c647
         {
             return await ProcessSmallFileAsync(filePath, strategy, options, pattern, invertMatch, maxCount, cancellationToken).ConfigureAwait(false);
         }
